# Frequently asked questions

### How is ExternalDNS useful to me?

You've probably created many deployments. Typically, you expose your deployment to the Internet by creating a Service with `type=LoadBalancer`. Depending on your environment, this usually assigns a random publicly available endpoint to your service that you can access from anywhere in the world. On Google Kubernetes Engine, this is a public IP address:

```console
$ kubectl get svc
NAME      CLUSTER-IP     EXTERNAL-IP     PORT(S)        AGE
nginx     10.3.249.226   35.187.104.85   80:32281/TCP   1m
```

But dealing with IPs for service discovery isn't nice, so you register this IP with your DNS provider under a better name—most likely, one that corresponds to your service name. If the IP changes, you update the DNS record accordingly.

Those times are over! ExternalDNS takes care of that last step for you by keeping your DNS records synchronized with your external entry points.

ExternalDNS' usefulness also becomes clear when you use Ingresses to allow external traffic into your cluster. Via Ingress, you can tell Kubernetes to route traffic to different services based on certain HTTP request attributes, e.g. the Host header:

```console
$ kubectl get ing
NAME         HOSTS                                      ADDRESS         PORTS     AGE
entrypoint   frontend.example.org,backend.example.org   35.186.250.78   80        1m
```

But there's nothing that actually makes clients resolve those hostnames to the Ingress' IP address. Again, you normally have to register each entry with your DNS provider. Only if you're lucky can you use a wildcard, like in the example above.

ExternalDNS can solve this for you as well.

### Which DNS providers are supported?

Please check the [provider status table](https://github.com/kubernetes-sigs/external-dns#status-of-providers) for the list of supported providers and their status.

As stated in the README, we are currently looking for stable maintainers for those providers, to ensure that bugfixes and new features will be available for all of those.

### Which Kubernetes objects are supported?

Services exposed via `type=LoadBalancer`, `type=ExternalName`, `type=NodePort`, and for the hostnames defined in Ingress objects as well as [headless hostPort](tutorials/hostport.md) services.

### How do I specify a DNS name for my Kubernetes objects?

There are three sources of information for ExternalDNS to decide on DNS name. ExternalDNS will pick one in order as listed below:

1. For ingress objects ExternalDNS will create a DNS record based on the hosts specified for the ingress object, as well as the `external-dns.alpha.kubernetes.io/hostname` annotation. For services ExternalDNS will look for the annotation `external-dns.alpha.kubernetes.io/hostname` on the service and use the loadbalancer IP, it also will look for the annotation `external-dns.alpha.kubernetes.io/internal-hostname` on the service and use the service IP.
    - For ingresses, you can optionally force ExternalDNS to create records based on _either_ the hosts specified or the `external-dns.alpha.kubernetes.io/hostname` annotation. This behavior is controlled by
      setting the `external-dns.alpha.kubernetes.io/ingress-hostname-source` annotation on that ingress to either `defined-hosts-only` or `annotation-only`.

2. If compatibility mode is enabled (e.g. `--compatibility={mate,molecule}` flag), External DNS will parse annotations used by Zalando/Mate, wearemolecule/route53-kubernetes. Compatibility mode with Kops DNS Controller is planned to be added in the future.

3. If `--fqdn-template` flag is specified, e.g. `--fqdn-template={{.Name}}.my-org.com`, ExternalDNS will use service/ingress specifications for the provided template to generate DNS name.

### Can I specify multiple global FQDN templates?

Yes, you can. Pass in a comma separated list to `--fqdn-template`. Beaware this will double (triple, etc) the amount of DNS entries based on how many services, ingresses and so on you have and will get you faster towards the API request limit of your DNS provider.

### Which Service and Ingress controllers are supported?

Regarding Services, we'll support the OSI Layer 4 load balancers that Kubernetes creates on AWS and Google Kubernetes Engine, and possibly other clusters running on Google Compute Engine.

Regarding Ingress, we'll support:
* Google's Ingress Controller on GKE that integrates with their Layer 7 load balancers (GLBC)
* nginx-ingress-controller v0.9.x with a fronting Service
* Zalando's [AWS Ingress controller](https://github.com/zalando-incubator/kube-ingress-aws-controller), based on AWS ALBs and [Skipper](https://github.com/zalando/skipper)
* [Traefik](https://github.com/containous/traefik)
  * version 1.7, when [`kubernetes.ingressEndpoint`](https://docs.traefik.io/v1.7/configuration/backends/kubernetes/#ingressendpoint) is configured (`kubernetes.ingressEndpoint.useDefaultPublishedService` in the [Helm chart](https://github.com/helm/charts/tree/HEAD/stable/traefik#configuration))
  * versions \>=2.0, when [`providers.kubernetesIngress.ingressEndpoint`](https://doc.traefik.io/traefik/providers/kubernetes-ingress/#ingressendpoint) is configured (`providers.kubernetesIngress.publishedService.enabled` is set to `true` in the [new Helm chart](https://github.com/traefik/traefik-helm-chart))

### Are other Ingress Controllers supported?

For Ingress objects, ExternalDNS will attempt to discover the target hostname of the relevant Ingress Controller automatically. If you are using an Ingress Controller that is not listed above you may have issues with ExternalDNS not discovering Endpoints and consequently not creating any DNS records. As a workaround, it is possible to force create an Endpoint by manually specifying a target host/IP for the records to be created by setting the annotation `external-dns.alpha.kubernetes.io/target` in the Ingress object.

Another reason you may want to override the ingress hostname or IP address is if you have an external mechanism for handling failover across ingress endpoints. Possible scenarios for this would include using [keepalived-vip](https://github.com/kubernetes/contrib/tree/HEAD/keepalived-vip) to manage failover faster than DNS TTLs might expire.

Note that if you set the target to a hostname, then a CNAME record will be created. In this case, the hostname specified in the Ingress object's annotation must already exist. (i.e. you have a Service resource for your Ingress Controller with the `external-dns.alpha.kubernetes.io/hostname` annotation set to the same value.)

### What about other projects similar to ExternalDNS?

ExternalDNS is a joint effort to unify different projects accomplishing the same goals, namely:

* Kops' [DNS Controller](https://github.com/kubernetes/kops/tree/HEAD/dns-controller)
* Zalando's [Mate](https://github.com/linki/mate)
* Molecule Software's [route53-kubernetes](https://github.com/wearemolecule/route53-kubernetes)

We strive to make the migration from these implementations a smooth experience. This means that, for some time, we'll support their annotation semantics in ExternalDNS and allow both implementations to run side-by-side. This enables you to migrate incrementally and slowly phase out the other implementation.

### How does it work with other implementations and legacy records?

ExternalDNS will allow you to opt into any Services and Ingresses that you want it to consider, by an annotation. This way, it can co-exist with other implementations running in the same cluster if they also support this pattern. However, we'll most likely declare ExternalDNS to be the default implementation. This means that ExternalDNS will consider Services and Ingresses that don't specifically declare which controller they want to be processed by; this is similar to the `ingress.class` annotation on GKE.

### I'm afraid you will mess up my DNS records!

Since v0.3, ExternalDNS can be configured to use an ownership registry. When this option is enabled, ExternalDNS will keep track of which records it has control over, and will never modify any records over which it doesn't have control. This is a fundamental requirement to operate ExternalDNS safely when there might be other actors creating DNS records in the same target space.

For now ExternalDNS uses TXT records to label owned records, and there might be other alternatives coming in the future releases.

### Does anyone use ExternalDNS in production?

Yes, multiple companies are using ExternalDNS in production. Zalando, as an example, has been using it in production since its v0.3 release, mostly using the AWS provider.

### How can we start using ExternalDNS?

Check out the following descriptive tutorials on how to run ExternalDNS in [GKE](tutorials/gke.md) and [AWS](tutorials/aws.md) or any other supported provider.

### Why is ExternalDNS only adding a single IP address in Route 53 on AWS when using the `nginx-ingress-controller`? How do I get it to use the FQDN of the ELB assigned to my `nginx-ingress-controller` Service instead?

By default the `nginx-ingress-controller` assigns a single IP address to an Ingress resource when it's created. ExternalDNS uses what's assigned to the Ingress resource, so it too will use this single IP address when adding the record in Route 53.

In most AWS deployments, you'll instead want the Route 53 entry to be the FQDN of the ELB that is assigned to the `nginx-ingress-controller` Service. To accomplish this, when you create the `nginx-ingress-controller` Deployment, you need to provide the `--publish-service` option to the `/nginx-ingress-controller` executable under `args`. Once this is deployed new Ingress resources will get the ELB's FQDN and ExternalDNS will use the same when creating records in Route 53.

According to the `nginx-ingress-controller` [docs](https://kubernetes.github.io/ingress-nginx/) the value you need to provide `--publish-service` is:

> Service fronting the ingress controllers. Takes the form namespace/name. The controller will set the endpoint records on the ingress objects to reflect those on the service.

For example if your `nginx-ingress-controller` Service's name is `nginx-ingress-controller-svc` and it's in the `default` namespace the start of your resource YAML might look like the following. Note the second to last line.

```
apiVersion: apps/v1
kind: Deployment
metadata:
  name: nginx-ingress-controller
spec:
  replicas: 1
  selector:
    matchLabels:
      app: nginx-ingress
  template:
    metadata:
      labels:
        app: nginx-ingress
    spec:
      hostNetwork: false
      containers:
        - name: nginx-ingress-controller
          image: "gcr.io/google_containers/nginx-ingress-controller:0.9.0-beta.11"
          imagePullPolicy: "IfNotPresent"
          args:
            - /nginx-ingress-controller
            - --default-backend-service={your-backend-service}
            - --publish-service=default/nginx-ingress-controller-svc
            - --configmap={your-configmap}
```

### I have a Service/Ingress but it's ignored by ExternalDNS. Why?

ExternalDNS can be configured to only use Services or Ingresses as source. In case Services or Ingresses seem to be ignored in your setup, consider checking how the flag `--source` was configured when deployed. For reference, see the issue https://github.com/kubernetes-sigs/external-dns/issues/267.

### I'm using an ELB with TXT registry but the CNAME record clashes with the TXT record. How to avoid this?

CNAMEs cannot co-exist with other records, therefore you can use the `--txt-prefix` flag which makes sure to create a TXT record with a name following the pattern `prefix.<CNAME record>`. For reference, see the issue https://github.com/kubernetes-sigs/external-dns/issues/262.

### Can I force ExternalDNS to create CNAME records for ELB/ALB?

The default logic is: when a target looks like an ELB/ALB, ExternalDNS will create ALIAS records for it.
Under certain circumstances you want to force ExternalDNS to create CNAME records instead. If you want to do that, start ExternalDNS with the `--aws-prefer-cname` flag.

Why should I want to force ExternalDNS to create CNAME records for ELB/ALB? Some motivations of users were:

> "Our hosted zones records are synchronized with our enterprise DNS. The record type ALIAS is an AWS proprietary record type and AWS allows you to set a DNS record directly on AWS resources. Since this is not a DNS RfC standard and therefore can not be transferred and created in our enterprise DNS. So we need to force CNAME creation instead."

or

> "In case of ALIAS if we do nslookup with domain name, it will return only IPs of ELB. So it is always difficult for us to locate ELB in AWS console to which domain is pointing. If we configure it with CNAME it will return exact ELB CNAME, which is more helpful.!"

### Which permissions do I need when running ExternalDNS on a GCE or GKE node.

You need to add either https://www.googleapis.com/auth/ndev.clouddns.readwrite or https://www.googleapis.com/auth/cloud-platform on your instance group's scope.

### What metrics can I get from ExternalDNS and what do they mean?

ExternalDNS exposes 2 types of metrics: Sources and Registry errors.

`Source`s are mostly Kubernetes API objects. Examples of `source` errors may be connection errors to the Kubernetes API server itself or missing RBAC permissions. It can also stem from incompatible configuration in the objects itself like invalid characters, processing a broken fqdnTemplate, etc.

`Registry` errors are mostly Provider errors, unless there's some coding flaw in the registry package. Provider errors often arise due to accessing their APIs due to network or missing cloud-provider permissions when reading records. When applying a changeset, errors will arise if the changeset applied is incompatible with the current state.

In case of an increased error count, you could correlate them with the `http_request_duration_seconds{handler="instrumented_http"}` metric which should show increased numbers for status codes 4xx (permissions, configuration, invalid changeset) or 5xx (apiserver down).

You can use the host label in the metric to figure out if the request was against the Kubernetes API server (Source errors) or the DNS provider API (Registry/Provider errors).

Here is the full list of available metrics provided by ExternalDNS:

<<<<<<< HEAD
| Name                                                     | Description                                             | Type    |
| -------------------------------------------------------- | ------------------------------------------------------- | ------- |
| external_dns_controller_last_sync_timestamp_seconds      | Timestamp of last successful sync with the DNS provider | Gauge   |
| external_dns_controller_last_reconcile_timestamp_seconds | Timestamp of last attempted sync with the DNS provider | Gauge   |
| external_dns_registry_endpoints_total                    | Number of Endpoints in all sources                      | Gauge   |
| external_dns_registry_errors_total                       | Number of Registry errors                               | Counter |
| external_dns_source_endpoints_total                      | Number of Endpoints in the registry                     | Gauge   |
| external_dns_source_errors_total                         | Number of Source errors                                 | Counter |
| external_dns_controller_verified_records                 | Number of DNS A-records that exists both in             | Gauge   |
|                                                          | source & registry                                       |         |
| external_dns_registry_a_records                          | Number of A records in registry                         | Gauge   |
| external_dns_source_a_records                            | Number of A records in source                           | Gauge   |
=======
| Name                                                | Description                                                        | Type    |
| --------------------------------------------------- | ------------------------------------------------------------------ | ------- |
| external_dns_controller_last_sync_timestamp_seconds | Timestamp of last successful sync with the DNS provider            | Gauge   |
| external_dns_registry_endpoints_total               | Number of Endpoints in all sources                                 | Gauge   |
| external_dns_registry_errors_total                  | Number of Registry errors                                          | Counter |
| external_dns_source_endpoints_total                 | Number of Endpoints in the registry                                | Gauge   |
| external_dns_source_errors_total                    | Number of Source errors                                            | Counter |
| external_dns_controller_verified_aaaa_records       | Number of DNS AAAA-records that exists both in source and registry | Gauge   |
| external_dns_controller_verified_a_records          | Number of DNS A-records that exists both in source and registry    | Gauge   |
| external_dns_registry_aaaa_records                  | Number of AAAA records in registry                         | Gauge   |
| external_dns_registry_a_records                     | Number of A records in registry                         | Gauge   |
| external_dns_source_aaaa_records                    | Number of AAAA records in source                           | Gauge   |
| external_dns_source_a_records                       | Number of A records in source                           | Gauge   |
>>>>>>> e48ec6b2

### How can I run ExternalDNS under a specific GCP Service Account, e.g. to access DNS records in other projects?

Have a look at https://github.com/linki/mate/blob/v0.6.2/examples/google/README.md#permissions

### How do I configure multiple Sources via environment variables? (also applies to domain filters)

Separate the individual values via a line break. The equivalent of `--source=service --source=ingress` would be `service\ningress`. However, it can be tricky do define that depending on your environment. The following examples work (zsh):

Via docker:

```console
$ docker run \
  -e EXTERNAL_DNS_SOURCE=$'service\ningress' \
  -e EXTERNAL_DNS_PROVIDER=google \
  -e EXTERNAL_DNS_DOMAIN_FILTER=$'foo.com\nbar.com' \
  registry.k8s.io/external-dns/external-dns:v0.13.4
time="2017-08-08T14:10:26Z" level=info msg="config: &{APIServerURL: KubeConfig: Sources:[service ingress] Namespace: ...
```


Locally:

```console
$ export EXTERNAL_DNS_SOURCE=$'service\ningress'
$ external-dns --provider=google
INFO[0000] config: &{APIServerURL: KubeConfig: Sources:[service ingress] Namespace: ...
```

```
$ EXTERNAL_DNS_SOURCE=$'service\ningress' external-dns --provider=google
INFO[0000] config: &{APIServerURL: KubeConfig: Sources:[service ingress] Namespace: ...
```

In a Kubernetes manifest:

```yaml
spec:
  containers:
  - name: external-dns
    args:
    - --provider=google
    env:
    - name: EXTERNAL_DNS_SOURCE
      value: "service\ningress"
```

Or preferably:

```yaml
spec:
  containers:
  - name: external-dns
    args:
    - --provider=google
    env:
    - name: EXTERNAL_DNS_SOURCE
      value: |-
        service
        ingress
```


### Running an internal and external dns service

Sometimes you need to run an internal and an external dns service.
The internal one should provision hostnames used on the internal network (perhaps inside a VPC), and the external
one to expose DNS to the internet.

To do this with ExternalDNS you can use the `--annotation-filter` to specifically tie an instance of ExternalDNS to
an instance of an ingress controller. Let's assume you have two ingress controllers `nginx-internal` and `nginx-external`
then you can start two ExternalDNS providers one with `--annotation-filter=kubernetes.io/ingress.class in (nginx-internal)`
and one with `--annotation-filter=kubernetes.io/ingress.class in (nginx-external)`.

If you need to search for multiple values of said annotation, you can provide a comma separated list, like so:
`--annotation-filter=kubernetes.io/ingress.class in (nginx-internal, alb-ingress-internal)`.

Beware when using multiple sources, e.g. `--source=service --source=ingress`, `--annotation-filter` will filter every given source objects.
If you need to filter only one specific source you have to run a separated external dns service containing only the wanted `--source`  and `--annotation-filter`.

**Note:** Filtering based on annotation means that the external-dns controller will receive all resources of that kind and then filter on the client-side.
In larger clusters with many resources which change frequently this can cause performance issues. If only some resources need to be managed by an instance
of external-dns then label filtering can be used instead of annotation filtering. This means that only those resources which match the selector specified
in `--label-filter` will be passed to the controller.

### How do I specify that I want the DNS record to point to either the Node's public or private IP when it has both?

If your Nodes have both public and private IP addresses, you might want to write DNS records with one or the other.
For example, you may want to write a DNS record in a private zone that resolves to your Nodes' private IPs so that traffic never leaves your private network.

To accomplish this, set this annotation on your service: `external-dns.alpha.kubernetes.io/access=private`
Conversely, to force the public IP: `external-dns.alpha.kubernetes.io/access=public`

If this annotation is not set, and the node has both public and private IP addresses, then the public IP will be used by default.

Some loadbalancer implementations assign multiple IP addresses as external addresses. You can filter the generated targets by their networks
using `--target-net-filter=10.0.0.0/8` or `--exclude-target-net=10.0.0.0/8`.

### Can external-dns manage(add/remove) records in a hosted zone which is setup in different AWS account?

Yes, give it the correct cross-account/assume-role permissions and use the `--aws-assume-role` flag https://github.com/kubernetes-sigs/external-dns/pull/524#issue-181256561

### How do I provide multiple values to the annotation `external-dns.alpha.kubernetes.io/hostname`?

Separate them by `,`.


### Are there official Docker images provided?

When we tag a new release, we push a container image to the Kubernetes projects official container registry with the following name:

```
registry.k8s.io/external-dns/external-dns
```

As tags, you use the external-dns release of choice(i.e. `v0.7.6`). A `latest` tag is not provided in the container registry.

If you wish to build your own image, you can use the provided [Dockerfile](../Dockerfile) as a starting point.

### Which architectures are supported?

From `v0.7.5` on we support `amd64`, `arm32v7` and `arm64v8`. This means that you can run ExternalDNS on a Kubernetes cluster backed by Rasperry Pis or on ARM instances in the cloud as well as more traditional machines backed by `amd64` compatible CPUs.

### Which operating systems are supported?

At the time of writing we only support GNU/linux and we have no plans of supporting Windows or other operating systems.

### Why am I seeing time out errors even though I have connectivity to my cluster?

If you're seeing an error such as this:
```
FATA[0060] failed to sync cache: timed out waiting for the condition
```

You may not have the correct permissions required to query all the necessary resources in your kubernetes cluster. Specifically, you may be running in a `namespace` that you don't have these permissions in. By default, commands are run against the `default` namespace. Try changing this to your particular namespace to see if that fixes the issue.<|MERGE_RESOLUTION|>--- conflicted
+++ resolved
@@ -178,34 +178,21 @@
 
 Here is the full list of available metrics provided by ExternalDNS:
 
-<<<<<<< HEAD
-| Name                                                     | Description                                             | Type    |
-| -------------------------------------------------------- | ------------------------------------------------------- | ------- |
-| external_dns_controller_last_sync_timestamp_seconds      | Timestamp of last successful sync with the DNS provider | Gauge   |
-| external_dns_controller_last_reconcile_timestamp_seconds | Timestamp of last attempted sync with the DNS provider | Gauge   |
-| external_dns_registry_endpoints_total                    | Number of Endpoints in all sources                      | Gauge   |
-| external_dns_registry_errors_total                       | Number of Registry errors                               | Counter |
-| external_dns_source_endpoints_total                      | Number of Endpoints in the registry                     | Gauge   |
-| external_dns_source_errors_total                         | Number of Source errors                                 | Counter |
-| external_dns_controller_verified_records                 | Number of DNS A-records that exists both in             | Gauge   |
-|                                                          | source & registry                                       |         |
-| external_dns_registry_a_records                          | Number of A records in registry                         | Gauge   |
-| external_dns_source_a_records                            | Number of A records in source                           | Gauge   |
-=======
-| Name                                                | Description                                                        | Type    |
-| --------------------------------------------------- | ------------------------------------------------------------------ | ------- |
-| external_dns_controller_last_sync_timestamp_seconds | Timestamp of last successful sync with the DNS provider            | Gauge   |
-| external_dns_registry_endpoints_total               | Number of Endpoints in all sources                                 | Gauge   |
-| external_dns_registry_errors_total                  | Number of Registry errors                                          | Counter |
-| external_dns_source_endpoints_total                 | Number of Endpoints in the registry                                | Gauge   |
-| external_dns_source_errors_total                    | Number of Source errors                                            | Counter |
-| external_dns_controller_verified_aaaa_records       | Number of DNS AAAA-records that exists both in source and registry | Gauge   |
-| external_dns_controller_verified_a_records          | Number of DNS A-records that exists both in source and registry    | Gauge   |
-| external_dns_registry_aaaa_records                  | Number of AAAA records in registry                         | Gauge   |
-| external_dns_registry_a_records                     | Number of A records in registry                         | Gauge   |
-| external_dns_source_aaaa_records                    | Number of AAAA records in source                           | Gauge   |
-| external_dns_source_a_records                       | Number of A records in source                           | Gauge   |
->>>>>>> e48ec6b2
+| Name                                                     | Description                                                        | Type    |
+| -------------------------------------------------------- | ------------------------------------------------------------------ | ------- |
+| external_dns_controller_last_sync_timestamp_seconds      | Timestamp of last successful sync with the DNS provider            | Gauge   |
+| external_dns_controller_last_reconcile_timestamp_seconds | Timestamp of last attempted sync with the DNS provider             | Gauge   |
+| external_dns_registry_endpoints_total                    | Number of Endpoints in all sources                                 | Gauge   |
+| external_dns_registry_errors_total                       | Number of Registry errors                                          | Counter |
+| external_dns_source_endpoints_total                      | Number of Endpoints in the registry                                | Gauge   |
+| external_dns_source_errors_total                         | Number of Source errors                                            | Counter |
+| external_dns_controller_verified_aaaa_records            | Number of DNS AAAA-records that exists both in source and registry | Gauge   |
+| external_dns_controller_verified_a_records               | Number of DNS A-records that exists both in source and registry    | Gauge   |
+| external_dns_registry_aaaa_records                       | Number of AAAA records in registry                                 | Gauge   |
+| external_dns_registry_a_records                          | Number of A records in registry                                    | Gauge   |
+| external_dns_source_aaaa_records                         | Number of AAAA records in source                                   | Gauge   |
+| external_dns_source_a_records                            | Number of A records in source                                      | Gauge   |
+
 
 ### How can I run ExternalDNS under a specific GCP Service Account, e.g. to access DNS records in other projects?
 
