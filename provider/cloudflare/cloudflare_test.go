--- conflicted
+++ resolved
@@ -1498,7 +1498,6 @@
 	}
 }
 
-<<<<<<< HEAD
 // Test basic posible scenarios for the submitChanges function
 func TestCloudFlareProvider_submitChangesARecord(t *testing.T) {
 	client := NewMockCloudFlareClientWithRecords(map[string][]cloudflare.DNSRecord{
@@ -1512,17 +1511,6 @@
 				Proxied: proxyEnabled,
 			},
 		},
-=======
-func TestCloudflareCustomHostnameOperations(t *testing.T) {
-	client := NewMockCloudFlareClientWithRecords(map[string][]cloudflare.DNSRecord{
-		"001": ExampleDomain,
->>>>>>> e665a734
-	})
-	provider := &CloudFlareProvider{
-		Client: client,
-	}
-<<<<<<< HEAD
-
 	// Create a slice of *cloudFlareChange
 	changes := []*cloudFlareChange{
 		{
@@ -1668,7 +1656,13 @@
     if err != nil {
         t.Errorf("should not fail, %s", err)
     }
-=======
+func TestCloudflareCustomHostnameOperations(t *testing.T) {
+	client := NewMockCloudFlareClientWithRecords(map[string][]cloudflare.DNSRecord{
+		"001": ExampleDomain,
+	})
+	provider := &CloudFlareProvider{
+		Client: client,
+	}
 	ctx := context.Background()
 
 	records, err := provider.Records(ctx)
@@ -1780,5 +1774,4 @@
 			assert.Equal(t, v, ch)
 		}
 	}
->>>>>>> e665a734
 }